<!DOCTYPE html>
<html lang="en">
<head>
  <meta charset="UTF-8" />
  <meta name="viewport" content="width=device-width, initial-scale=1" />
  <title>CriticWave Action - GitHub Action</title>
  <style>
    body {
      font-family: -apple-system, BlinkMacSystemFont, "Segoe UI", Helvetica, Arial, sans-serif, "Apple Color Emoji", "Segoe UI Emoji";
      line-height: 1.6;
      margin: 0;
      padding: 0;
      background-color: #f6f8fa;
      color: #24292e;
    }
    .container {
      max-width: 800px;
      margin: 40px auto;
      padding: 30px;
      background-color: #fff;
      border: 1px solid #e1e4e8;
      border-radius: 6px;
    }
    h1, h2, h3 {
      border-bottom: 1px solid #eaecef;
      padding-bottom: 0.3em;
      margin-top: 24px;
      margin-bottom: 16px;
      font-weight: 600;
    }
    h1 { font-size: 2em; }
    h2 { font-size: 1.5em; }
    h3 { font-size: 1.25em; }
    a {
      color: #0366d6;
      text-decoration: none;
    }
    a:hover {
      text-decoration: underline;
    }
    .badge-container {
      text-align: center;
      margin-bottom: 20px;
    }
    .badge-container img {
      margin: 0 5px;
    }
    table {
      width: 100%;
      border-collapse: collapse;
      margin-bottom: 16px;
      display: block;
      overflow-x: auto;
    }
    th, td {
      padding: 6px 13px;
      border: 1px solid #dfe2e5;
      text-align: left;
    }
    th {
      font-weight: 600;
      background-color: #f6f8fa;
    }
    pre {
      background-color: #f6f8fa;
      padding: 16px;
      overflow: auto;
      font-size: 85%;
      line-height: 1.45;
      border-radius: 3px;
      margin-bottom: 16px;
    }
    code {
      font-family: "SFMono-Regular", Consolas, "Liberation Mono", Menlo, Courier, monospace;
      font-size: 85%;
      padding: 0.2em 0.4em;
      margin: 0;
      background-color: rgba(27,31,35,0.05);
      border-radius: 3px;
    }
    pre code {
      padding: 0;
      margin: 0;
      background-color: transparent;
      border: 0;
    }
    ul, ol {
      padding-left: 2em;
      margin-bottom: 16px;
    }
    li {
      margin-bottom: 0.25em;
    }
    hr {
      height: 0.25em;
      padding: 0;
      margin: 24px 0;
      background-color: #e1e4e8;
      border: 0;
    }
    .footer {
      text-align: center;
      margin-top: 30px;
      font-size: 0.9em;
      color: #586069;
    }
    /* Image styling */
    .diagram {
      text-align: center;
      margin: 24px 0;
    }
    .diagram img {
      max-width: 100%;
      height: auto;
      border: 1px solid #dfe2e5;
      border-radius: 6px;
      box-shadow: 0 0 5px rgba(0,0,0,0.1);
    }
  </style>
</head>
<body>
  <div class="container">
    <h1>CriticWave Action</h1>

    <div class="badge-container">
      <a href="https://github.com/marketplace/actions/criticwave-action" target="_blank" rel="noopener noreferrer">
        <img src="https://img.shields.io/badge/GitHub%20Marketplace-CriticWave-blue" alt="GitHub Marketplace" />
      </a>
    </div>

    <p><strong>CriticWave Action</strong> is a GitHub Action that analyzes your Pull Requests (PRs) using the Gemini API to provide detailed code reviews. It posts comments directly on the PR with identified issues, severity, explanations, and suggested fixes — all powered by AI.</p>

    <hr />

    <h2>Features</h2>
    <ul>
      <li>Automatically fetches PR diffs and full files changed in the PR</li>
      <li>Sends diff and full context files to a backend Review API powered by Gemini API</li>
      <li>Supports customizable style guide prompts for consistent review style</li>
      <li>Posts clear, actionable review comments in the PR conversation</li>
      <li>Supports multiple file types and highlights code snippets with syntax highlighting</li>
      <li>Handles large PRs by uploading all relevant files for thorough analysis</li>
    </ul>

    <hr />

    <h2>Usage</h2>

    <h3>Inputs</h3>
    <table>
      <thead>
        <tr>
          <th>Name</th>
          <th>Description</th>
          <th>Required</th>
          <th>Default</th>
        </tr>
      </thead>
      <tbody>
        <tr>
          <td><code>github-token</code></td>
          <td>GitHub token to post comments</td>
          <td>Yes</td>
          <td>—</td>
        </tr>
        <tr>
          <td><code>gemini-api-key</code></td>
          <td>Your Gemini API key</td>
          <td>Yes</td>
          <td>—</td>
        </tr>
        <tr>
          <td><code>pr-style-guide</code></td>
          <td>Style guide prompt for review</td>
          <td>Yes</td>
          <td>—</td>
        </tr>
        <tr>
          <td><code>model</code></td>
          <td>Gemini model to use for review API</td>
          <td>No</td>
          <td><code>gemini-2.0-flash</code></td>
        </tr>
      </tbody>
    </table>

    <h3>Example Workflow</h3>
    <pre><code class="language-yaml">
name: PR Review with CriticWave

on:
  pull_request:
    types: [opened, synchronize, reopened]

jobs:
  review:
    runs-on: ubuntu-latest
    steps:
      - uses: actions/checkout@v4

      - name: Run CriticWave PR Review
        uses: dprakash2101/criticwave-action@v1.0.0
        with:
          github-token: ${{ secrets.GITHUB_TOKEN }}
          gemini-api-key: ${{ secrets.GEMINI_API_KEY }}
          pr-style-guide: |
            Please review the code for best practices, readability, security, and performance.
            Follow the company style guide: https://example.com/style-guide
          model: gemini-2.0-flash
    </code></pre>

    <hr />

    <h2>How It Works</h2>
    <ol>
      <li>The action triggers on pull request events.</li>
      <li>It fetches the PR diff and all changed files at the PR head commit.</li>
      <li>It sends the diff, full changed files, style guide prompt, and other metadata to the Review API.</li>
      <li>The Review API (powered by Gemini API) analyzes the code, generates a structured review response with issues and fixes.</li>
      <li>The action formats the response into a Markdown comment and posts it on the PR.</li>
      <li>Developers get an AI-powered code review directly within GitHub.</li>
    </ol>

    <div class="diagram">
<<<<<<< HEAD
      <img src="assets/architecture.png" alt="Architecture Diagram" />
=======
      <img src="../assets/architecture.png" alt="Architecture Diagram" />
>>>>>>> 9b8bdafd
    </div>

    <hr />

    <h2>Advanced Notes</h2>
    <ul>
      <li>The action creates a temporary folder to store diff and full context files before sending.</li>
      <li>It supports multiple full files to improve the accuracy of reviews by providing full context.</li>
      <li>The style guide input allows tailoring the review tone and focus.</li>
      <li>You can specify the Gemini model for customized review behavior.</li>
      <li>The Review API URL is currently hardcoded but can be parameterized if needed.</li>
    </ul>

    <hr />

   <|MERGE_RESOLUTION|>--- conflicted
+++ resolved
@@ -222,11 +222,7 @@
     </ol>
 
     <div class="diagram">
-<<<<<<< HEAD
       <img src="assets/architecture.png" alt="Architecture Diagram" />
-=======
-      <img src="../assets/architecture.png" alt="Architecture Diagram" />
->>>>>>> 9b8bdafd
     </div>
 
     <hr />
@@ -240,6 +236,4 @@
       <li>The Review API URL is currently hardcoded but can be parameterized if needed.</li>
     </ul>
 
-    <hr />
-
-   +    <hr />